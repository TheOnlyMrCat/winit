--- conflicted
+++ resolved
@@ -34,15 +34,12 @@
     },
 };
 
-<<<<<<< HEAD
 #[cfg(wayland_platform)]
 use sctk::shell::wlr_layer::{Anchor, KeyboardInteractivity, Layer};
 
-=======
 pub(crate) use self::common::keymap::{physicalkey_to_scancode, scancode_to_physicalkey};
 pub(crate) use crate::cursor::OnlyCursorImage as PlatformCustomCursor;
 pub(crate) use crate::cursor::OnlyCursorImageBuilder as PlatformCustomCursorBuilder;
->>>>>>> 816798bf
 pub(crate) use crate::icon::RgbaIcon as PlatformIcon;
 pub(crate) use crate::platform_impl::Fullscreen;
 
@@ -84,6 +81,8 @@
     pub activation_token: Option<ActivationToken>,
     #[cfg(x11_platform)]
     pub x11: X11WindowBuilderAttributes,
+    #[cfg(wayland_platform)]
+    pub wayland: WaylandWindowBuilderAttributes,
 }
 
 #[derive(Clone)]
@@ -94,22 +93,19 @@
     pub base_size: Option<Size>,
     pub override_redirect: bool,
     pub x11_window_types: Vec<XWindowType>,
-<<<<<<< HEAD
-    #[cfg(wayland_platform)]
-    pub layer_shell: Option<Layer>,
-    #[cfg(wayland_platform)]
-    pub anchor: Option<Anchor>,
-    #[cfg(wayland_platform)]
-    pub exclusive_zone: Option<i32>,
-    #[cfg(wayland_platform)]
-    pub margin: Option<(i32, i32, i32, i32)>,
-    #[cfg(wayland_platform)]
-    pub keyboard_interactivity: Option<KeyboardInteractivity>,
-=======
 
     /// The parent window to embed this window into.
     pub embed_window: Option<x11rb::protocol::xproto::Window>,
->>>>>>> 816798bf
+}
+
+#[derive(Clone)]
+#[cfg(wayland_platform)]
+pub struct WaylandWindowBuilderAttributes {
+    pub layer_shell: Option<Layer>,
+    pub anchor: Option<Anchor>,
+    pub exclusive_zone: Option<i32>,
+    pub margin: Option<(i32, i32, i32, i32)>,
+    pub keyboard_interactivity: Option<KeyboardInteractivity>,
 }
 
 impl Default for PlatformSpecificWindowBuilderAttributes {
@@ -118,27 +114,6 @@
             name: None,
             activation_token: None,
             #[cfg(x11_platform)]
-<<<<<<< HEAD
-            visual_infos: None,
-            #[cfg(x11_platform)]
-            screen_id: None,
-            #[cfg(x11_platform)]
-            base_size: None,
-            #[cfg(x11_platform)]
-            override_redirect: false,
-            #[cfg(x11_platform)]
-            x11_window_types: vec![XWindowType::Normal],
-            #[cfg(wayland_platform)]
-            layer_shell: None,
-            #[cfg(wayland_platform)]
-            anchor: None,
-            #[cfg(wayland_platform)]
-            exclusive_zone: None,
-            #[cfg(wayland_platform)]
-            margin: None,
-            #[cfg(wayland_platform)]
-            keyboard_interactivity: None,
-=======
             x11: X11WindowBuilderAttributes {
                 visual_id: None,
                 screen_id: None,
@@ -147,7 +122,14 @@
                 x11_window_types: vec![XWindowType::Normal],
                 embed_window: None,
             },
->>>>>>> 816798bf
+            #[cfg(wayland_platform)]
+            wayland: WaylandWindowBuilderAttributes {
+                layer_shell: None,
+                anchor: None,
+                exclusive_zone: None,
+                margin: None,
+                keyboard_interactivity: None,
+            }
         }
     }
 }
